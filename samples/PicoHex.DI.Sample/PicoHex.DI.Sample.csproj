--- conflicted
+++ resolved
@@ -5,14 +5,18 @@
         <TargetFramework>net10.0</TargetFramework>
         <ImplicitUsings>enable</ImplicitUsings>
         <Nullable>enable</Nullable>
+        <PublishAOT>true</PublishAOT>
+        <TrimMode>partial</TrimMode>
+        <PublishAot>true</PublishAot>
+        <RuntimeIdentifier>win-x64</RuntimeIdentifier>
         
-        <PublishAOT>true</PublishAOT>
-<<<<<<< HEAD
-        <TrimMode>partial</TrimMode>
-=======
-        <StripSymbols>false</StripSymbols>
->>>>>>> a2db1c8d
-        <RuntimeIdentifier>win-x64</RuntimeIdentifier>
+        <!-- 启用严格修剪分析 -->
+        <IsTrimmable>true</IsTrimmable>
+        <EnableTrimAnalyzer>true</EnableTrimAnalyzer>
+
+        <!-- 显式声明 AOT 需求 -->
+        <IlcDisableReflection>false</IlcDisableReflection>
+        <IlcGenerateStackTraceData>true</IlcGenerateStackTraceData>
     </PropertyGroup>
 
     <ItemGroup>
